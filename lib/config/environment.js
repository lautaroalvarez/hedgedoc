--- conflicted
+++ resolved
@@ -70,12 +70,8 @@
     tokenSecret: process.env.HMD_LDAP_TOKENSECRET,
     searchBase: process.env.HMD_LDAP_SEARCHBASE,
     searchFilter: process.env.HMD_LDAP_SEARCHFILTER,
-<<<<<<< HEAD
-    searchAttributes: process.env.HMD_LDAP_SEARCHATTRIBUTES,
+    searchAttributes: toArrayConfig(process.env.HMD_LDAP_SEARCHATTRIBUTES),
     usernameField: process.env.HMD_LDAP_USERNAMEFIELD,
-=======
-    searchAttributes: toArrayConfig(process.env.HMD_LDAP_SEARCHATTRIBUTES),
->>>>>>> 74758723
     tlsca: process.env.HMD_LDAP_TLS_CA
   },
   saml: {
