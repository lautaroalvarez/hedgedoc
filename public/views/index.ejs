<!DOCTYPE html>
<html lang="en">

<head>
    <meta charset="utf-8">
    <meta http-equiv="X-UA-Compatible" content="IE=edge">
    <meta name="viewport" content="width=device-width, initial-scale=1.0, user-scalable=no">
    <meta name="apple-mobile-web-app-capable" content="yes">
    <meta name="apple-mobile-web-app-status-bar-style" content="black">
    <meta name="mobile-web-app-capable" content="yes">
    <meta name="description" content="Realtime collaborative markdown notes on all platforms.">
    <meta name="author" content="jackycute">
    <title>HackMD - Collaborative notes</title>
    <link rel="icon" type="image/png" href="<%- url %>/favicon.png">
    <link rel="apple-touch-icon" href="<%- url %>/apple-touch-icon.png">

    <!-- Bootstrap core CSS -->
    <% if(useCDN) { %>
    <link rel="stylesheet" href="//maxcdn.bootstrapcdn.com/bootstrap/3.3.6/css/bootstrap.min.css">
<<<<<<< HEAD
    <link rel="stylesheet" href="//maxcdn.bootstrapcdn.com/font-awesome/4.6.2/css/font-awesome.min.css">
	<link rel="stylesheet" href="//cdnjs.cloudflare.com/ajax/libs/bootstrap-social/4.9.0/bootstrap-social.min.css">
	<% } else { %>
	<link rel="stylesheet" href="<%- url %>/vendor/bootstrap/dist/css/bootstrap.min.css">
	<link rel="stylesheet" href="<%- url %>/vendor/font-awesome/css/font-awesome.min.css">
	<link rel="stylesheet" href="<%- url %>/css/bootstrap-social.css">
	<% } %>
=======
    <link rel="stylesheet" href="//maxcdn.bootstrapcdn.com/font-awesome/4.5.0/css/font-awesome.min.css">
    <link rel="stylesheet" href="//cdnjs.cloudflare.com/ajax/libs/bootstrap-social/4.9.0/bootstrap-social.min.css">
    <% } else { %>
    <link rel="stylesheet" href="<%- url %>/vendor/bootstrap/dist/css/bootstrap.min.css">
    <link rel="stylesheet" href="<%- url %>/vendor/font-awesome/css/font-awesome.min.css">
    <link rel="stylesheet" href="<%- url %>/css/bootstrap-social.css">
    <% } %>
>>>>>>> 55a1ba06
    <link rel="stylesheet" href="<%- url %>/vendor/select2/select2.css">
    <link rel="stylesheet" href="<%- url %>/vendor/select2/select2-bootstrap.css">
    <!-- Custom styles for this template -->
    <link rel="stylesheet" href="<%- url %>/css/cover.css">
    <link rel="stylesheet" href="<%- url %>/css/site.css">
</head>

<body>
    <div class="site-wrapper">
        <div class="site-wrapper-inner">
            <div class="cover-container">

                <div class="masthead clearfix">
                    <div class="inner">
                        <h3 class="masthead-brand"></h3>
                        <nav>
                            <ul class="nav masthead-nav">
                                <li class="ui-home active"><a href="#">Home</a>
                                </li>
                                <li class="ui-history"><a href="#">History</a>
                                </li>
                                <li class="ui-releasenotes"><a href="#">Release Notes</a>
                                </li>
                            </ul>
                        </nav>
                    </div>
                </div>

                <div id="home" class="section">
                    <div class="inner cover">
                        <h1 class="cover-heading"><i class="fa fa-file-text"></i> HackMD</h1>
                        <p class="lead">
                            Realtime collaborative markdown notes on all platforms.
                        </p>
                        <% if(facebook || twitter || github || dropbox) { %>
                        <a type="button" class="btn btn-lg btn-success ui-signin" data-toggle="modal" data-target=".signin-modal" style="display:none;">Sign In</a>
                        <div class="ui-or" style="display:none;">Or</div>
                        <% }%>
                        <p class="lead">
                            <a href="<%- url %>/new" class="btn btn-lg btn-default">New note</a>
                        </p>
                        <h5>Share directly with URL <i class="fa fa-link"></i></h5>
                        <a class="btn btn-primary" href="<%- url %>/features">More features <i class="fa fa-chevron-right"></i></a>
                    </div>
                    <br>
                </div>

                <div id="history" class="section" style="display:none;">
                    <% if(facebook || twitter || github || dropbox) { %>
                    <div class="ui-signin">
                        <h4>
                            <a type="button" class="btn btn-success" data-toggle="modal" data-target=".signin-modal">Sign In</a> to get own history!
                        </h4>
                        <p>Below are history from browser</p>
                    </div>
                    <div class="ui-signout" style="display:none;">
                        <h4 class="ui-welcome">Welcome! <span class="ui-name"></span></h4>
                        <a href="<%- url %>/new" class="btn btn-default">New note</a> Or
                        <a href="#" class="btn btn-danger ui-logout">Sign Out</a>
                    </div>
                    <% }%>
                    <hr>
                    <form class="form-inline">
                        <div class="form-group" style="vertical-align: bottom;">
                            <input class="form-control ui-use-tags" style="min-width:172px;max-width:344px;" />
                        </div>
                        <div class="form-group">
                            <input class="search form-control" placeholder="Search anything..." />
                        </div>
                        <a href="#" class="sort btn btn-default" data-sort="text" title="Sort by title">
                        Title
                        </a>
                        <a href="#" class="sort btn btn-default" data-sort="timestamp" title="Sort by time">
                        Time
                        </a>
                        <span class="hidden-xs hidden-sm">
                            <a href="#" class="btn btn-default ui-save-history" title="Export history"><i class="fa fa-save"></i></a>
                            <span class="btn btn-default btn-file ui-open-history" title="Import history">
                                <i class="fa fa-folder-open-o"></i><input type="file" />
                            </span>
                        <a href="#" class="btn btn-default ui-clear-history" title="Clear history" data-toggle="modal" data-target=".delete-modal"><i class="fa fa-trash-o"></i></a>
                        </span>
                        <a href="#" class="btn btn-default ui-refresh-history" title="Refresh history"><i class="fa fa-refresh"></i></a>
                    </form>
                    <h4 class="ui-nohistory" style="display:none;">
                        No history
                    </h4>
                    <a href="#" class="btn btn-primary ui-import-from-browser" style="display:none;">Import from browser</a>
                    <ul id="history-list" class="list">
                    </ul>
                </div>
                <div id="releasenotes" class="section" style="display:none;">
                    <div id="template" style="display:none;">
                        {{#each release}}
                        <div class="inner cover">
                            <h5 class="cover-heading">
                                <div class="text-left">
                                   <i class="fa fa-tag"></i> {{version}}
                                   &nbsp;<span class="label label-default">{{tag}}</span>
                                   <div class="pull-right">
                                       <i class="fa fa-clock-o"></i> {{date}}
                                   </div>
                                </div>
                            </h5>
                            <hr>{{#each detail}}
                            <div class="text-left">
                                <h5><i class="fa fa-dot-circle-o"></i> {{title}}</h5>
                                <ul>
                                    {{#each item}}
                                    <li>
                                        {{this}}
                                    </li>
                                    {{/each}}
                                </ul>
                            </div>
                            {{/each}}
                        </div>
                        {{#unless @last}}
                        <br>{{/unless}} {{/each}}
                    </div>
                </div>

                <div class="mastfoot">
                    <div class="inner">
                        <h6>
                            <iframe src="//ghbtns.com/github-btn.html?user=hackmdio&repo=hackmd&type=star&count=true" frameborder="0" scrolling="0" width="90px" height="20px" style="vertical-align:middle;"></iframe>
                        </h6>
                        <p>&copy; 2016 <a href="https://www.facebook.com/TakeHackMD" target="_blank"><i class="fa fa-facebook-square"></i> HackMD</a> by <a href="https://github.com/jackycute" target="_blank"><i class="fa fa-github-square"></i> jackycute</a>
                        </p>
                    </div>
                </div>
            </div>
        </div>
    </div>
    <!-- delete modal -->
    <div class="modal fade delete-modal" tabindex="-1" role="dialog" aria-labelledby="myModalLabel" aria-hidden="true">
        <div class="modal-dialog modal-sm">
            <div class="modal-content">
                <div class="modal-header">
                    <button type="button" class="close" data-dismiss="modal" aria-label="Close"><span aria-hidden="true">&times;</span>
                    </button>
                    <h4 class="modal-title" id="myModalLabel">Are you sure?</h4>
                </div>
                <div class="modal-body" style="color:black;">
                    <h5 class="ui-delete-modal-msg"></h5>
                    <strong class="ui-delete-modal-item"></strong>
                </div>
                <div class="modal-footer">
                    <button type="button" class="btn btn-default" data-dismiss="modal">Cancel</button>
                    <button type="button" class="btn btn-danger ui-delete-modal-confirm">Yes, do it!</button>
                </div>
            </div>
        </div>
    </div>
    <%- include signin-modal %>

    <!-- Bootstrap core JavaScript
    ================================================== -->
    <!-- Placed at the end of the document so the pages load faster -->
    <% if(useCDN) { %>
    <script src="//code.jquery.com/jquery-1.11.3.min.js" defer></script>
    <script src="//maxcdn.bootstrapcdn.com/bootstrap/3.3.6/js/bootstrap.min.js" defer></script>
    <script src="//cdnjs.cloudflare.com/ajax/libs/gsap/1.18.0/TweenMax.min.js" defer></script>
    <script src="//cdnjs.cloudflare.com/ajax/libs/gsap/1.18.0/jquery.gsap.min.js" defer></script>
    <script src="//cdnjs.cloudflare.com/ajax/libs/select2/3.5.2/select2.min.js" defer></script>
    <script src="//cdnjs.cloudflare.com/ajax/libs/moment.js/2.12.0/moment-with-locales.min.js" defer></script>
    <script src="//cdnjs.cloudflare.com/ajax/libs/handlebars.js/4.0.5/handlebars.min.js" defer></script>
    <script src="//cdnjs.cloudflare.com/ajax/libs/js-url/2.0.2/url.min.js" defer></script>
    <% } else { %>
    <script src="<%- url %>/vendor/jquery/dist/jquery.min.js" defer></script>
    <script src="<%- url %>/vendor/bootstrap/dist/js/bootstrap.min.js" defer></script>
    <script src="<%- url %>/vendor/gsap/src/minified/TweenMax.min.js" defer></script>
    <script src="<%- url %>/vendor/gsap/src/minified/jquery.gsap.min.js" defer></script>
    <script src="<%- url %>/vendor/select2/select2.min.js" defer></script>
    <script src="<%- url %>/vendor/moment/min/moment-with-locales.min.js" defer></script>
    <script src="<%- url %>/vendor/handlebars/handlebars.min.js" defer></script>
    <script src="<%- url %>/vendor/js-url/url.min.js" defer></script>
    <% } %>
    <script src="<%- url %>/vendor/js.cookie.js" defer></script>
    <script src="<%- url %>/vendor/list.min.js" defer></script>
    <script src="<%- url %>/vendor/FileSaver.min.js" defer></script>
    <script src="<%- url %>/vendor/store.min.js" defer></script>
    <script src="<%- url %>/vendor/lz-string/libs/lz-string.min.js" defer></script>
    <script src="<%- url %>/js/common.js" defer></script>
    <script src="<%- url %>/js/history.js" defer></script>
    <script src="<%- url %>/js/cover.js" defer></script>
</body>

</html><|MERGE_RESOLUTION|>--- conflicted
+++ resolved
@@ -17,7 +17,6 @@
     <!-- Bootstrap core CSS -->
     <% if(useCDN) { %>
     <link rel="stylesheet" href="//maxcdn.bootstrapcdn.com/bootstrap/3.3.6/css/bootstrap.min.css">
-<<<<<<< HEAD
     <link rel="stylesheet" href="//maxcdn.bootstrapcdn.com/font-awesome/4.6.2/css/font-awesome.min.css">
 	<link rel="stylesheet" href="//cdnjs.cloudflare.com/ajax/libs/bootstrap-social/4.9.0/bootstrap-social.min.css">
 	<% } else { %>
@@ -25,15 +24,6 @@
 	<link rel="stylesheet" href="<%- url %>/vendor/font-awesome/css/font-awesome.min.css">
 	<link rel="stylesheet" href="<%- url %>/css/bootstrap-social.css">
 	<% } %>
-=======
-    <link rel="stylesheet" href="//maxcdn.bootstrapcdn.com/font-awesome/4.5.0/css/font-awesome.min.css">
-    <link rel="stylesheet" href="//cdnjs.cloudflare.com/ajax/libs/bootstrap-social/4.9.0/bootstrap-social.min.css">
-    <% } else { %>
-    <link rel="stylesheet" href="<%- url %>/vendor/bootstrap/dist/css/bootstrap.min.css">
-    <link rel="stylesheet" href="<%- url %>/vendor/font-awesome/css/font-awesome.min.css">
-    <link rel="stylesheet" href="<%- url %>/css/bootstrap-social.css">
-    <% } %>
->>>>>>> 55a1ba06
     <link rel="stylesheet" href="<%- url %>/vendor/select2/select2.css">
     <link rel="stylesheet" href="<%- url %>/vendor/select2/select2-bootstrap.css">
     <!-- Custom styles for this template -->
