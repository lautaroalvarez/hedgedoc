--- conflicted
+++ resolved
@@ -182,52 +182,6 @@
                 tagsEl.html(labels.join(' '));
             }
         }
-<<<<<<< HEAD
-    });
-    $(".ui-history-close").click(function (e) {
-        e.preventDefault();
-        var id = $(this).closest("a").siblings("span").html();
-        var value = list.get('id', id)[0].values();
-        $('.ui-delete-modal-msg').text('Do you really want to delete below history?');
-        $('.ui-delete-modal-item').html('<i class="fa fa-file-text"></i> ' + value.text + '<br><i class="fa fa-clock-o"></i> ' + value.time);
-        clearHistory = false;
-        deleteId = id;
-    });
-	$(".ui-history-pin").click(function (e) {
-        e.preventDefault();
-		var $this = $(this);
-        var id = $this.closest("a").siblings("span").html();
-		var item = list.get('id', id)[0];
-        var values = item.values();
-		var pinned = values.pinned;
-        if (!values.pinned) {
-			pinned = true;
-			item._values.pinned = true;
-		} else {
-			pinned = false;
-			item._values.pinned = false;
-		}
-        checkIfAuth(function () {
-            postHistoryToServer(id, {
-                pinned: pinned
-            }, function (err, result) {
-                if (!err) {
-                    if (pinned)
-                        $this.addClass('active');
-                    else
-                        $this.removeClass('active');
-                }
-            });
-        }, function () {
-            getHistory(function (notehistory) {
-                for(var i = 0; i < notehistory.length; i++) {
-                    if (notehistory[i].id == id) {
-                        notehistory[i].pinned = pinned;
-                        break;
-                    }
-                }
-                saveHistory(notehistory);
-=======
     }
     $(".ui-history-close").off('click');
     $(".ui-history-close").on('click', historyCloseClick);
@@ -264,12 +218,11 @@
             pinned: pinned
         }, function (err, result) {
             if (!err) {
->>>>>>> 07673f07
                 if (pinned)
                     $this.addClass('active');
                 else
                     $this.removeClass('active');
-            } 
+            }
         });
     }, function () {
         getHistory(function (notehistory) {
@@ -393,13 +346,9 @@
     var lastKeyword = $('.search').val();
     $('.search').val('');
     historyList.search();
-<<<<<<< HEAD
-
-=======
     $('#history-list').slideUp('fast');
     $('.pagination').slideUp('fast');
-    
->>>>>>> 07673f07
+
     resetCheckAuth();
     historyList.clear();
     parseHistory(historyList, function (list, notehistory) {
